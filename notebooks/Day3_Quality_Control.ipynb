--- conflicted
+++ resolved
@@ -60,17 +60,6 @@
     "1. Coregister FLAIR image to T1\n",
     "2. Skullstrip FLAIR using BET\n",
     "3. Apply mask to T1\n",
-<<<<<<< HEAD
-    "4. Use FSL FAST (https://fsl.fmrib.ox.ac.uk/fsl/fslwiki/FAST, nipype documentation https://nipype.readthedocs.io/en/latest/interfaces/generated/interfaces.fsl/preprocess.html#fast)\n",
-    "\n",
-    "5. brainmask QC\n",
-    "6. coregistration QC\n",
-    "7. tissue segmentation QC\n",
-    "\n",
-    "8. Datasink to collect important outputs\n",
-    "\n",
-    "You can use custom interfaces I created in ginnipi_tools I import below to create the 3 QC nodes.\n"
-=======
     "4. Use FSL FAST\n",
     "5. brainmask QC\n",
     "6. coregistration QC\n",
@@ -87,18 +76,10 @@
     "### Let us create a workflow for anatomical processing\n",
     "\n",
     "Initialize a workflow called `'anat_processing'`"
->>>>>>> 1471dbe8
-   ]
-  },
-  {
-   "cell_type": "code",
-<<<<<<< HEAD
-   "execution_count": null,
-   "metadata": {},
-   "outputs": [],
-   "source": [
-    "from ginnipi_tools.interfaces.custom import MaskOverlayQCplot, CoregQC, VbmQCplot"
-=======
+   ]
+  },
+  {
+   "cell_type": "code",
    "execution_count": 3,
    "metadata": {
     "collapsed": true
@@ -207,22 +188,14 @@
    "metadata": {},
    "source": [
     "Now have them run both and check the results with Freeview. What can you observe about the efficency of these two procedures ?\n"
->>>>>>> 1471dbe8
-   ]
-  },
-  {
-   "cell_type": "code",
-   "execution_count": null,
-   "metadata": {},
-   "outputs": [],
-   "source": [
-<<<<<<< HEAD
-    "# now your turn to create your workflow!\n",
-    "from nipype.pipeline.engine import Workflow, Node\n",
-    "from nipype.interfaces.utility import IdentityInterface\n",
-    "from nipype.interfaces.io import DataGrabber, DataSink\n",
-    "from nipype.interfaces.fsl import BET, ApplyMask, FLIRT, FAST"
-=======
+   ]
+  },
+  {
+   "cell_type": "code",
+   "execution_count": null,
+   "metadata": {},
+   "outputs": [],
+   "source": [
     "bet_T1.run()\n",
     "bet_FLAIR.run()"
    ]
@@ -301,32 +274,22 @@
     "\n",
     "`VbmQCplot` may be used to check the grey matter and white matter tissue maps mostly.\n",
     "\n"
->>>>>>> 1471dbe8
-   ]
-  },
-  {
-   "cell_type": "code",
-   "execution_count": null,
-   "metadata": {},
-   "outputs": [],
-<<<<<<< HEAD
-   "source": []
-=======
+   ]
+  },
+  {
+   "cell_type": "code",
+   "execution_count": null,
+   "metadata": {},
+   "outputs": [],
    "source": [
     "from ginnipi_tools.interfaces.custom import MaskOverlayQCplot, CoregQC, VbmQCplot\n",
     "\n",
     "# CoregQC node : FLAIR registration\n"
    ]
->>>>>>> 1471dbe8
-  },
-  {
-   "cell_type": "code",
-   "execution_count": null,
-<<<<<<< HEAD
-   "metadata": {},
-   "outputs": [],
-   "source": []
-=======
+  },
+  {
+   "cell_type": "code",
+   "execution_count": null,
    "metadata": {
     "collapsed": true
    },
@@ -368,33 +331,24 @@
     "imgplot = plt.imshow(img)\n",
     "plt.show()"
    ]
->>>>>>> 1471dbe8
-  },
-  {
-   "cell_type": "markdown",
-   "metadata": {},
-   "source": [
-<<<<<<< HEAD
-    "### Freesurfer QC\n",
-    "\n",
-    "One useful tool, in particular for checking **Freesurfer** processed results, is called visualQC (https://raamana.github.io/visualqc/). We will try this out on the processed Freesurfer data for the selected MRiShare subjects. "
-=======
+  },
+  {
+   "cell_type": "markdown",
+   "metadata": {},
+   "source": [
     "### DataSink\n",
     "\n",
     "The DataSink interface can be used to extract components from the many different locations of your pipeline. When your workflow is complex and contains many nodes, the result images you may be interested in are scattered. Creating a DataSink allows you to store the images of interest in one folder by subject.\n",
     "\n",
     "We would like to store the original T1, the coregistered FLAIR, the binary brain mask, the three different tissue maps and the png files from the quality control."
->>>>>>> 1471dbe8
-   ]
-  },
-  {
-   "cell_type": "code",
-   "execution_count": null,
-   "metadata": {},
-   "outputs": [],
-   "source": [
-<<<<<<< HEAD
-=======
+   ]
+  },
+  {
+   "cell_type": "code",
+   "execution_count": null,
+   "metadata": {},
+   "outputs": [],
+   "source": [
     "from nipype.interfaces.io import DataSink\n",
     "\n",
     "sink = Node(DataSink(), name='results')\n",
@@ -423,7 +377,6 @@
    },
    "outputs": [],
    "source": [
->>>>>>> 1471dbe8
     "fs_dat_dir = \"/data/rw_eleves/Cajal-Morphometry2019/derived_mrishare/freesurfer/\"\n",
     "sample_dat_dir = '../data/'"
    ]
@@ -482,8 +435,6 @@
    ]
   },
   {
-<<<<<<< HEAD
-=======
    "cell_type": "code",
    "execution_count": null,
    "metadata": {
@@ -517,43 +468,24 @@
    ]
   },
   {
->>>>>>> 1471dbe8
-   "cell_type": "code",
-   "execution_count": null,
-   "metadata": {
-    "collapsed": true
-   },
-   "outputs": [],
-   "source": [
-<<<<<<< HEAD
-    "qc_dat = pd.read_csv(op.join(sample_dat_dir, 'sample_qc.csv'))\n",
-    "qc_dat.head()"
-=======
+   "cell_type": "code",
+   "execution_count": null,
+   "metadata": {
+    "collapsed": true
+   },
+   "outputs": [],
+   "source": [
     "import plotly.express as px"
->>>>>>> 1471dbe8
-   ]
-  },
-  {
-   "cell_type": "code",
-   "execution_count": null,
-   "metadata": {
-    "collapsed": true
-   },
-   "outputs": [],
-   "source": [
-<<<<<<< HEAD
-    "morph_dat = pd.read_csv(op.join(sample_dat_dir, 'sample_mrishare_morphometry.csv'))\n",
-    "morph_dat.head()"
-   ]
-  },
-  {
-   "cell_type": "markdown",
-   "metadata": {},
-   "source": [
-    "There are several python visualization packages that allows you to interactively inspect your data.\n",
-    "\n",
-    "Perhaps one of the most easiest one to use is **plotly_express** (https://medium.com/plotly/introducing-plotly-express-808df010143d), as demonstrated below."
-=======
+   ]
+  },
+  {
+   "cell_type": "code",
+   "execution_count": null,
+   "metadata": {
+    "collapsed": true
+   },
+   "outputs": [],
+   "source": [
     "fig = px.scatter(qc_dat, x=\"SPM_GM_hemiR_SNR\", y=\"SPM_GM_hemiL_SNR\", hover_name=\"mrishare_id\", marginal_y=\"violin\",\n",
     "           marginal_x=\"box\", trendline=\"ols\")\n",
     "fig.show()"
@@ -573,20 +505,16 @@
     "stacked_hippRL = stacked_hippRL.reset_index()\n",
     "stacked_hippRL.columns = ['mrishare_id', 'measure', 'volume']\n",
     "stacked_hippRL.head()"
->>>>>>> 1471dbe8
-   ]
-  },
-  {
-   "cell_type": "code",
-   "execution_count": null,
-   "metadata": {
-    "collapsed": true
-   },
-   "outputs": [],
-   "source": [
-<<<<<<< HEAD
-    "import plotly.express as px"
-=======
+   ]
+  },
+  {
+   "cell_type": "code",
+   "execution_count": null,
+   "metadata": {
+    "collapsed": true
+   },
+   "outputs": [],
+   "source": [
     "fig = px.violin(stacked_hippRL, y=\"volume\", color=\"measure\", box=True, points=\"all\", hover_data=stacked_hippRL.columns)\n",
     "fig.show()\n"
    ]
@@ -596,24 +524,17 @@
    "metadata": {},
    "source": [
     "The generated files can be saved as a web html or image."
->>>>>>> 1471dbe8
-   ]
-  },
-  {
-   "cell_type": "code",
-   "execution_count": null,
-   "metadata": {
-    "collapsed": true
-   },
-   "outputs": [],
-   "source": [
-<<<<<<< HEAD
-    "fig = px.scatter(qc_dat, x=\"SPM_GM_hemiR_SNR\", y=\"SPM_GM_hemiL_SNR\", hover_name=\"mrishare_id\", marginal_y=\"violin\",\n",
-    "           marginal_x=\"box\", trendline=\"ols\")\n",
-    "fig.show()"
-=======
+   ]
+  },
+  {
+   "cell_type": "code",
+   "execution_count": null,
+   "metadata": {
+    "collapsed": true
+   },
+   "outputs": [],
+   "source": [
     "import plotly.io as pio"
->>>>>>> 1471dbe8
    ]
   },
   {
@@ -773,139 +694,6 @@
     "              'combined_plot.html',\n",
     "              title='test of combining plots')"
    ]
-  },
-  {
-   "cell_type": "markdown",
-   "metadata": {},
-   "source": [
-    "Another nice python package for interactive plotting is **bokeh** (https://bokeh.pydata.org/en/latest/index.html). But it's slightly more involved, so here we share you some functions we created in our lab to have two types of plots we use for QC check:\n",
-    "\n",
-    "1. Distribution plot to check for outliers\n",
-    "2. Pairplots to check for asymmetry\n",
-    "\n",
-    "Each type of plot can be created with *plot_hist_box* and *pairplots_by_region* functions in ginnipi_tools package. \n",
-    "\n",
-    "Here is the usage example."
-   ]
-  },
-  {
-   "cell_type": "code",
-   "execution_count": null,
-   "metadata": {},
-   "outputs": [],
-   "source": [
-    "from ginnipi_tools.toolbox.plotting_tools import plot_hist_box, pairplots_by_region"
-   ]
-  },
-  {
-   "cell_type": "markdown",
-   "metadata": {},
-   "source": [
-    "First we just need to set the column with subject id as \"index\" in DF."
-   ]
-  },
-  {
-   "cell_type": "code",
-   "execution_count": null,
-   "metadata": {},
-   "outputs": [],
-   "source": [
-    "morph_dat2 = morph_dat.set_index('mrishare_id')"
-   ]
-  },
-  {
-   "cell_type": "markdown",
-   "metadata": {},
-   "source": [
-    "We use the first function to summarize the SPM volumes, and save as 'SPM_vol.html'"
-   ]
-  },
-  {
-   "cell_type": "code",
-   "execution_count": null,
-   "metadata": {},
-   "outputs": [],
-   "source": [
-    "plot_hist_box(morph_dat2,\n",
-    "              measure_name='volume',\n",
-    "              col_groupname='tissue',\n",
-    "              cols_to_plot=['SPM_GM_Volume','SPM_WM_Volume', 'SPM_CSF_Volume'],\n",
-    "              title='Distribution of SPM volumes',\n",
-    "              out_html='SPM_vol.html')"
-   ]
-  },
-  {
-   "cell_type": "markdown",
-   "metadata": {},
-   "source": [
-    "Next we use the pairplots_by_region function to summarize the asymmetry of hipp volumes and save as 'FS6_hipp_asym.html'."
-   ]
-  },
-  {
-   "cell_type": "code",
-   "execution_count": null,
-   "metadata": {},
-   "outputs": [],
-   "source": [
-    "pairplots_by_region(morph_dat2,\n",
-    "                    measure_name='volume',\n",
-    "                    col1='FS6_gm_R_hippo',\n",
-    "                    col2='FS6_gm_L_hippo',\n",
-    "                    plot_size=(400, 400),\n",
-    "                    bgcolor=\"white\",\n",
-    "                    title='Hippocampal GM R vs L',\n",
-    "                    out_html='FS6_hipp_asym.html')"
-   ]
-  },
-  {
-   "cell_type": "markdown",
-   "metadata": {},
-   "source": [
-    "Rather than saving each plot separately, you can use bokeh layout tools (https://bokeh.pydata.org/en/latest/docs/user_guide/layout.html) to combine multiple plots and save them as one file. Below is some examples."
-   ]
-  },
-  {
-   "cell_type": "code",
-   "execution_count": null,
-   "metadata": {},
-   "outputs": [],
-   "source": [
-    "from bokeh.layouts import gridplot, row, column\n",
-    "from bokeh.models import Div, Spacer\n",
-    "import bokeh.io"
-   ]
-  },
-  {
-   "cell_type": "code",
-   "execution_count": null,
-   "metadata": {},
-   "outputs": [],
-   "source": [
-    "dist_plot = plot_hist_box(morph_dat2,\n",
-    "                          measure_name='volume',\n",
-    "                          col_groupname='tissue',\n",
-    "                          cols_to_plot=['SPM_GM_Volume','SPM_WM_Volume', 'SPM_CSF_Volume'],\n",
-    "                          title='Distribution of SPM volumes')\n",
-    "pplot = pairplots_by_region(morph_dat2,\n",
-    "                            measure_name='volume',\n",
-    "                            col1='FS6_gm_R_hippo',\n",
-    "                            col2='FS6_gm_L_hippo',\n",
-    "                            plot_size=(600, 600),\n",
-    "                            bgcolor=\"white\",\n",
-    "                            title='Hippocampal GM R vs L')\n"
-   ]
-  },
-  {
-   "cell_type": "code",
-   "execution_count": null,
-   "metadata": {},
-   "outputs": [],
-   "source": [
-    "combined_plot = column([dist_plot, Spacer(height=100), pplot])\n",
-    "bokeh.io.save(combined_plot,\n",
-    "              'combined_plot.html',\n",
-    "              title='test of combining plots')"
-   ]
   }
  ],
  "metadata": {
@@ -929,4 +717,4 @@
  },
  "nbformat": 4,
  "nbformat_minor": 2
-}+}
